--- conflicted
+++ resolved
@@ -622,16 +622,10 @@
 
             # actually done beam search from the model
             pred_batch, pred_ids, pred_score, pred_length, \
-<<<<<<< HEAD
-            gold_score, num_gold_words, all_gold_scores = translator.translate(
-                src_batch,
-                tgt_batch)
-=======
                 gold_score, num_gold_words, all_gold_scores = translator.translate(
                     src_batch,
                     tgt_batch,
                     past_src_batch)
->>>>>>> 897ccf58
 
             # convert output tensor to words
             count, pred_score, pred_words, gold_score, goldWords = translate_batch(opt, tgtF, count, outF, translator,
