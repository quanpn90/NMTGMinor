--- conflicted
+++ resolved
@@ -174,16 +174,11 @@
 
             # unpadding x
             if attention_mask is None:
-<<<<<<< HEAD
+
                 padding_mask = input_ids.new_zeros(bsz, qlen)
             else:
                 padding_mask = attention_mask.long().contiguous()
-=======
-                padding_mask = 1 - attention_mask.long().contiguous()
-            else:
-                padding_mask = input_ids.new_zeros(bsz, qlen)
-
->>>>>>> 727b1537
+
             padding_mask = padding_mask.contiguous().long()
             lengths = (1 - padding_mask).sum(dim=1)
             lengths = lengths.cpu().tolist()  # list of lengths for B seqs
