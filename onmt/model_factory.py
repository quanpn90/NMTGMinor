--- conflicted
+++ resolved
@@ -251,14 +251,7 @@
     onmt.constants.attention_out = opt.attention_out
     onmt.constants.residual_type = opt.residual_type
 
-<<<<<<< HEAD
-    # from onmt.legacy.LSTMLM.Models import LSTMLMDecoder, LSTMLM
     from onmt.models.transformer_xl import TransformerXL
-
-    # decoder = LSTMLMDecoder(opt, dicts['tgt'])
-=======
-    from onmt.models.transformer_xl import TransformerXL
->>>>>>> 82405f88
 
     embedding_tgt = nn.Embedding(dicts['tgt'].size(),
                                  opt.model_size,
@@ -268,27 +261,12 @@
         language_embeddings = nn.Embedding(len(dicts['langs']), opt.model_size)
     else:
         language_embeddings = None
-    #
+
     generators = [onmt.modules.base_seq2seq.Generator(opt.model_size, dicts['tgt'].size())]
 
-<<<<<<< HEAD
     model = TransformerXL(opt, embedding_tgt, nn.ModuleList(generators), language_embeddings=language_embeddings)
 
     model.tgt_dict = dicts['tgt']
-=======
-    embedding = nn.Embedding(dicts['tgt'].size(),
-                                 opt.model_size,
-                                 padding_idx=onmt.constants.PAD)
-
-    if opt.use_language_embedding:
-        print("* Create language embeddings with %d languages" % len(dicts['langs']))
-        language_embeddings = nn.Embedding(len(dicts['langs']), opt.model_size)
-    else:
-        language_embeddings = None
-
-    model = TransformerXL(opt, embedding, nn.ModuleList(generators),
-                          language_embeddings)
->>>>>>> 82405f88
 
     if opt.tie_weights:
         print("* Joining the weights of decoder input and output embeddings")
