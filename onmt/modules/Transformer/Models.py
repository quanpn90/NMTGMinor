--- conflicted
+++ resolved
@@ -1,861 +1,851 @@
-import numpy as np
-import torch, math
-import torch.nn as nn
-from collections import defaultdict
-from onmt.modules.Transformer.Layers import EncoderLayer, DecoderLayer, PositionalEncoding, PrePostProcessing
-from onmt.modules.BaseModel import NMTModel, Reconstructor, DecoderState
-import onmt
-from onmt.modules.WordDrop import embedded_dropout, switchout
-from torch.utils.checkpoint import checkpoint
-from onmt.modules.Utilities import mean_with_mask_backpropable as mean_with_mask
-from onmt.modules.Utilities import max_with_mask
+import numpy as np
+import torch, math
+import torch.nn as nn
+from collections import defaultdict
+from onmt.modules.Transformer.Layers import EncoderLayer, DecoderLayer, PositionalEncoding, PrePostProcessing
+from onmt.modules.BaseModel import NMTModel, Reconstructor, DecoderState
+import onmt
+from onmt.modules.WordDrop import embedded_dropout, switchout
+from torch.utils.checkpoint import checkpoint
+from onmt.modules.Utilities import mean_with_mask_backpropable as mean_with_mask
+from onmt.modules.Utilities import max_with_mask
+
+
+def custom_layer(module):
+    def custom_forward(*args):
+        output = module(*args)
+        return output
+
+    return custom_forward
+
+def expected_length(length, death_rate):
+    e_length = 0
+    death_rates = dict()
+
+    death_type = 'linear_decay'
+
+    for l in range(length):
+
+        if death_type == 'linear_decay':
+            survival_rate = 1.0 - (l + 1) / length * death_rate
+        elif death_type == 'linear_reverse':
+            # the bottom layers will die more often
+            survival_rate = 1.0 - (length - l) / length * death_rate
+        elif death_type == 'uniform':
+            survival_rate = 1.0 - death_rate
+        else:
+            raise NotImplementedError
+
+        e_length += survival_rate
+        death_rates[l] = 1 - survival_rate
+
+    return death_rates, e_length
+
+
+class TransformerEncoder(nn.Module):
+    """Encoder in 'Attention is all you need'
+    
+    Args:
+        opt: list of options ( see train.py )
+        dicts : dictionary (for source language)
+        
+    """
+
+    def __init__(self, opt, embedding, positional_encoder, feature_embedding=None, share=None, stochastic=False):
+
+        super(TransformerEncoder, self).__init__()
+
+        self.model_size = opt.model_size
+        self.n_heads = opt.n_heads
+        self.inner_size = opt.inner_size
+        self.layers = opt.layers
+        self.dropout = opt.dropout
+        self.word_dropout = opt.word_dropout
+        self.attn_dropout = opt.attn_dropout
+        self.emb_dropout = opt.emb_dropout
+        self.time = opt.time
+        self.residual_dropout = opt.residual_dropout
+        self.death_rate = opt.death_rate
+        self.stochastic = stochastic
+        self.switchout = opt.switchout
+
+        # lookup table for words
+        self.word_lut = embedding
+
+        # lookup table for features (here it's language embedding)
+        self.feat_lut = feature_embedding
+
+        if self.feat_lut is not None:
+            self.enable_feature = True
+            self.feature_projector = nn.Linear(opt.model_size * 2, opt.model_size)
+        else:
+            self.enable_feature = False
+
+        if opt.time == 'positional_encoding':
+            self.time_transformer = positional_encoder
+        elif opt.time == 'gru':
+            self.time_transformer = nn.GRU(self.model_size, self.model_size, 1, batch_first=True)
+        elif opt.time == 'lstm':
+            self.time_transformer = nn.LSTM(self.model_size, self.model_size, 1, batch_first=True)
+
+        self.preprocess_layer = PrePostProcessing(self.model_size, self.emb_dropout, sequence='v', static=False)
+
+        self.postprocess_layer = PrePostProcessing(self.model_size, 0, sequence='n')
+
+        self.positional_encoder = positional_encoder
+
+        self.build_modules(shared_encoder=share)
+
+    def build_modules(self, shared_encoder=None):
+
+        if self.stochastic:
+            self.death_rates, e_length = expected_length(self.layers, self.death_rate)
+            print("Stochastic Encoder with %.2f expected layers" % e_length)
+
+        if shared_encoder is not None:
+
+            print("* Shaing encoder parameters with another encoder")
+            self.layer_modules = shared_encoder.layer_modules
+
+            self.postprocess_layer = shared_encoder.postprocess_layer
+        else:
+
+            # self.layer_modules = nn.ModuleList([EncoderLayer(self.n_heads, self.model_size, self.dropout,
+            #                                                  self.inner_size, self.attn_dropout, self.residual_dropout)
+            #                                     for _ in range(self.layers)])
+            self.layer_modules = nn.ModuleList()
+
+            for i in range(self.layers):
+                death_r = self.death_rates[i] if self.stochastic else 0.0
+
+                block = EncoderLayer(self.n_heads, self.model_size, self.dropout,
+                                     self.inner_size, self.attn_dropout, self.residual_dropout,
+                                     stochastic=self.stochastic, death_rate=death_r)
+
+                self.layer_modules.append(block)
+
+            self.postprocess_layer = PrePostProcessing(self.model_size, 0, sequence='n')
+
+    def embedding_processing(self, input, freeze_embedding=False, **kwargs):
+
+        if self.switchout > 0 and self.training:
+            vocab_size = self.word_lut.weight.size(0)
+            input = switchout(input, vocab_size, self.switchout)
+
+        if freeze_embedding:
+            with torch.no_grad():
+                emb = embedded_dropout(self.word_lut, input, dropout=self.word_dropout if self.training else 0)
+
+                """ Scale the emb by sqrt(d_model) """
+                emb = emb * math.sqrt(self.model_size)
+
+
+        else:
+            emb = embedded_dropout(self.word_lut, input, dropout=self.word_dropout if self.training else 0)
+
+            """ Scale the emb by sqrt(d_model) """
+            emb = emb * math.sqrt(self.model_size)
+
+        """ (Experimental) Adding switch out algorithm 
+            (Probably best when word dropout is not used)
+        """
+        # if self.switchout > 0:
+        #    vocab_size = self.word_lut.weight.size(0)
+        #    emb = switchout(emb, vocab_size, self.switchout)
+
+        """ Adding positional encoding """
+        emb = self.time_transformer(emb)
+
+        return emb, input
+
+    def stochastic_toss(self, death_rate):
+
+        if self.stochastic and self.training:
+            # pre-generate coin to use
+            seed = torch.rand(1)
+
+            if self.training:
+                coin = (seed[0].item() >= death_rate)
+            else:
+                coin = True
+
+            return coin
+
+        else:
+            # always perform the forward pass in testing or non-stochastic mode
+            return True
+
+    def forward(self, input, freeze_embedding=False, return_stack=False, additional_sequence=None, **kwargs):
+        """
+        Inputs Shapes: 
+            input: batch_size x len_src (wanna tranpose)
+        
+        Outputs Shapes:
+            out: batch_size x len_src x d_model
+            mask_src 
+            
+        """
+
+        """ Embedding: batch_size x len_src x d_model """
+
+
+        emb, input = self.embedding_processing(input, freeze_embedding=freeze_embedding,
+                                               additional_sequence=additional_sequence)
+
+        mask_src = input.eq(onmt.Constants.PAD).unsqueeze(1)  # batch_size x 1 x len_src for broadcasting
+
+        # time first 
+        context = emb.transpose(0, 1).contiguous()
+
+        # add dropout (variational)
+        context = self.preprocess_layer(context)
+
+        if not return_stack:
+
+            for i, layer in enumerate(self.layer_modules):
+
+                if len(self.layer_modules) - i <= onmt.Constants.checkpointing and self.training:
+                    context = checkpoint(custom_layer(layer), context, mask_src)
+
+                else:
+                    context = layer(context, mask_src)  # batch_size x len_src x d_model
+
+            # From Google T2T
+            # if normalization is done in layer_preprocess, then it should also be done
+            # on the output, since the output can grow very large, being the sum of
+            # a whole stack of unnormalized layer outputs.    
+            context = self.postprocess_layer(context)
+
+            return context, mask_src
+
+        else:
+            # return the normalized hidden representation of each layer
+            output = list()
+
+            for i, layer in enumerate(self.layer_modules):
+                context, normalized_input = layer(context, mask_src, return_norm_input=True)
+
+                if i > 0:
+                    output.append(normalized_input)
+
+            context = self.postprocess_layer(context)
+
+            output.append(context)
+
+            return output, mask_src
+
+
+class TransformerDecoder(nn.Module):
+    """Encoder in 'Attention is all you need'
+    
+    Args:
+        opt: options for parameters
+        embedding: torch.nn.Embedding instance for embedding
+        positional encoder (sinusoid encoding)
+        encoder to share: sharing parameters with encoder if needed
+    """
+
+    def __init__(self, opt, embedding, positional_encoder, feature_embedding=None,
+                 encoder_to_share=None, stochastic=False):
+
+        super(TransformerDecoder, self).__init__()
+
+        self.model_size = opt.model_size
+        self.n_heads = opt.n_heads
+        self.inner_size = opt.inner_size
+        self.layers = opt.layers
+        self.dropout = opt.dropout
+        self.word_dropout = opt.word_dropout
+        self.attn_dropout = opt.attn_dropout
+        self.emb_dropout = opt.emb_dropout
+        self.time = opt.time
+        self.residual_dropout = opt.residual_dropout
+        self.copy_generator = opt.copy_generator
+        self.pooling = opt.var_pooling
+        self.fixed_target_length = 0
+
+        self.stochastic = stochastic
+        self.death_rate = opt.death_rate
+        self.switchout = opt.switchout
+
+        if hasattr(opt, 'fixed_target_length'):
+            if opt.fixed_target_length == "int":
+                self.fixed_target_length = 1
+            elif opt.fixed_target_length == "encoding":
+                self.fixed_target_length = 2
+            elif opt.fixed_target_length == "forward_backward_encoding":
+                self.fixed_target_length = 3
+
+        if opt.time == 'positional_encoding':
+            self.time_transformer = positional_encoder
+        elif opt.time == 'gru':
+            self.time_transformer = nn.GRU(self.model_size, self.model_size, 1, batch_first=True)
+        elif opt.time == 'lstm':
+            self.time_transformer = nn.LSTM(self.model_size, self.model_size, 1, batch_first=True)
+
+        self.preprocess_layer = PrePostProcessing(self.model_size, self.emb_dropout, sequence='v', static=False)
+
+        self.postprocess_layer = PrePostProcessing(self.model_size, 0, sequence='n')
+
+        self.word_lut = embedding
+
+        self.feat_lut = feature_embedding
+
+        if self.feat_lut is not None:
+            self.enable_feature = True
+            self.feature_projector = nn.Linear(opt.model_size * 2, opt.model_size)
+        else:
+            self.enable_feature = False
+
+        self.positional_encoder = positional_encoder
+
+        if self.fixed_target_length == 1:
+            self.length_lut =  nn.Embedding(8192,
+                                     opt.model_size,
+                                     padding_idx=onmt.Constants.PAD)
+
+            self.length_projector = nn.Linear(opt.model_size * 2,opt.model_size);
+
+
+        len_max = self.positional_encoder.len_max
+        mask = torch.ByteTensor(np.triu(np.ones((len_max, len_max)), k=1).astype('uint8'))
+        self.register_buffer('mask', mask)
+
+        self.build_modules(encoder_to_share=encoder_to_share)
+
+    def build_modules(self, encoder_to_share=None):
+
+        if self.stochastic:
+            self.death_rates, e_length = expected_length(self.layers, self.death_rate)
+            print("Stochastic Encoder with %.2f expected layers" % e_length)
+
+        if encoder_to_share is not None:
+            print("Sharing weights (attention and feed-forward) with the encoder")
+
+        self.layer_modules = nn.ModuleList()
+
+        for i in range(self.layers):
+
+            death_r = self.death_rates[i] if self.stochastic else 0.0
+
+            encoder_ = encoder_to_share.layer_modules[i] if  encoder_to_share is not None else None
+
+
+            block = DecoderLayer(self.n_heads, self.model_size,
+                                 self.dropout, self.inner_size,
+                                 self.attn_dropout, self.residual_dropout,
+                                 stochastic=self.stochastic, death_rate=death_r,
+                                 encoder_to_share=encoder_)
+
+            self.layer_modules.append(block)
+
+    def renew_buffer(self, new_len):
+
+        self.positional_encoder.renew(new_len)
+
+        if hasattr(self, 'mask'):
+            del self.mask
+        mask = torch.ByteTensor(np.triu(np.ones((new_len, new_len)), k=1).astype('uint8'))
+        self.register_buffer('mask', mask)
+
+    def embedding_processing(self, input, input_attbs, freeze_embeddings=False):
+
+        len_tgt = input.size(1)
+        input_attbs = input_attbs.unsqueeze(1).repeat(1, len_tgt)
+
+        if self.switchout > 0 and self.training:
+            vocab_size = self.word_lut.weight.size(0)
+            input = switchout(input, vocab_size, self.switchout)
+
+        if freeze_embeddings:
+            with torch.no_grad:
+                emb = embedded_dropout(self.word_lut, input, dropout=self.word_dropout if self.training else 0)
+                if self.feat_lut is not None:
+                    attb_emb = self.feat_lut(input_attbs)
+                else:
+                    attb_emb = []
+        else:
+            emb = embedded_dropout(self.word_lut, input, dropout=self.word_dropout if self.training else 0)
+            if self.feat_lut is not None:
+                attb_emb = self.feat_lut(input_attbs)
+            else:
+                attb_emb = []
+
+        if self.time == 'positional_encoding':
+            emb = emb * math.sqrt(self.model_size)
+        """ Adding positional encoding """
+        if(self.fixed_target_length == 2 or self.fixed_target_length == 3):
+
+            if(self.fixed_target_length == 3):
+                emb = self.time_transformer(emb)
+                emb = emb * math.sqrt(self.model_size)
+                
+                
+            #add target length encoding
+            tgt_length = input.data.ne(onmt.Constants.PAD).sum(1).unsqueeze(1).expand_as(input.data)
+            index = torch.arange(input.data.size(1)).unsqueeze(0).expand_as(tgt_length).type_as(tgt_length)
+            tgt_length = (tgt_length - index) * input.data.ne(onmt.Constants.PAD).long()
+
+            num_timescales = self.model_size // 2
+            log_timescale_increment = math.log(10000) / (num_timescales - 1)
+            inv_timescales = torch.exp(torch.arange(0, num_timescales).float() * -log_timescale_increment)
+            scaled_time = tgt_length.float().unsqueeze(2) * inv_timescales.unsqueeze(0).unsqueeze(0).type_as(emb)
+            pos_emb = torch.cat((torch.sin(scaled_time), torch.cos(scaled_time)), 2)
+            emb = emb + pos_emb
+
+        else:
+            emb = self.time_transformer(emb)
+        if isinstance(emb, tuple):
+            emb = emb[0]
+
+        # now emb should have size B x T x H
+
+        # expand B to B x T
+        if self.enable_feature:
+            emb = torch.cat([emb, attb_emb], dim=-1)
+
+            emb = torch.relu(self.feature_projector(emb))
+
+        if(self.fixed_target_length == 1):
+            tgt_length = input.data.ne(onmt.Constants.PAD).sum(1).unsqueeze(1).expand_as(input.data)
+            index = torch.arange(input.data.size(1)).unsqueeze(0).expand_as(tgt_length).type_as(tgt_length)
+            tgt_length = (tgt_length - index) * input.data.ne(onmt.Constants.PAD).long()
+            tgt_emb = self.length_lut(tgt_length);
+            emb = torch.cat([emb, tgt_emb], dim=-1)
+
+            emb = torch.relu(self.length_projector(emb))
+
+        return emb
+
+    def forward(self, input, input_attbs, context, src, freeze_embeddings=False, **kwargs):
+        """
+        Inputs Shapes: 
+            input: (Tensor) batch_size x len_tgt (to be transposed)
+            context: (Tensor) len_src x batch_size x d_model
+        Outputs Shapes:
+            out: tgt_len x batch_size x d_model
+            coverage: batch_size x len_tgt x len_src
+            
+        """
+
+        """ Embedding: batch_size x len_tgt x d_model """
+
+        returns = defaultdict(lambda: None)
+
+        emb = self.embedding_processing(input, input_attbs, freeze_embeddings=freeze_embeddings)
+
+        mask_src = src.eq(onmt.Constants.PAD).unsqueeze(1)
+
+        # unused variable
+        # pad_mask_src = src.data.ne(onmt.Constants.PAD)
+        len_tgt = input.size(1)
+        mask_tgt = input.data.eq(onmt.Constants.PAD).unsqueeze(1) + self.mask[:len_tgt, :len_tgt]
+        mask_tgt = torch.gt(mask_tgt, 0)
+
+        # transpose to T x B x H
+        output = emb.transpose(0, 1).contiguous()
+
+        # add dropout to initial embedding
+        output = self.preprocess_layer(output)
+
+        for i, layer in enumerate(self.layer_modules):
+
+            returns[i] = dict()
+
+            if len(self.layer_modules) - i <= onmt.Constants.checkpointing and self.training:
+                output_dict = checkpoint(custom_layer(layer), output, context, mask_tgt, mask_src)
+
+
+            else:
+                output_dict = layer(output, context, mask_tgt, mask_src)  # batch_size x len_src x d_model
+
+            returns[i]['attn_out'] = output_dict['attn_out']
+
+            #placeholder when new things need to be included to return
+
+            output = output_dict['final_state']
+            returns['coverage'] = output_dict['coverage']
+
+        # From Google T2T
+        # if normalization is done in layer_preprocess, then it should also be done
+        # on the output, since the output can grow very large, being the sum of
+        # a whole stack of unnormalized layer outputs.    
+        output = self.postprocess_layer(output)
+
+
+        returns['final_state'] = output
+
+        # return output, None
+        return returns
+
+    def step(self, input, decoder_state,current_step=-1):
+        """
+        Inputs Shapes: 
+            input: (Variable) batch_size x len_tgt
+            context: (Tensor) len_src x batch_size * beam_size x d_model
+            mask_src (Tensor) batch_size x len_src
+            buffer (List of tensors) List of batch_size * len_tgt-1 * d_model for self-attention recomputing
+        Outputs Shapes:
+            out: batch_size x len_tgt x d_model
+            coverage: batch_size x len_tgt x len_src
+            
+        """
+        context = decoder_state.context
+        buffers = decoder_state.attention_buffers
+        mask_src = decoder_state.src_mask
+        input_attbs = decoder_state.tgt_attbs
 
-
-def custom_layer(module):
-    def custom_forward(*args):
-        output = module(*args)
-        return output
-
-    return custom_forward
-
-def expected_length(length, death_rate):
-    e_length = 0
-    death_rates = dict()
-
-    death_type = 'linear_decay'
-
-    for l in range(length):
-
-        if death_type == 'linear_decay':
-            survival_rate = 1.0 - (l + 1) / length * death_rate
-        elif death_type == 'linear_reverse':
-            # the bottom layers will die more often
-            survival_rate = 1.0 - (length - l) / length * death_rate
-        elif death_type == 'uniform':
-            survival_rate = 1.0 - death_rate
-        else:
-            raise NotImplementedError
-
-        e_length += survival_rate
-        death_rates[l] = 1 - survival_rate
-
-    return death_rates, e_length
-
-
-class TransformerEncoder(nn.Module):
-    """Encoder in 'Attention is all you need'
-    
-    Args:
-        opt: list of options ( see train.py )
-        dicts : dictionary (for source language)
-        
-    """
-
-    def __init__(self, opt, embedding, positional_encoder, feature_embedding=None, share=None, stochastic=False):
-
-        super(TransformerEncoder, self).__init__()
-
-        self.model_size = opt.model_size
-        self.n_heads = opt.n_heads
-        self.inner_size = opt.inner_size
-        self.layers = opt.layers
-        self.dropout = opt.dropout
-        self.word_dropout = opt.word_dropout
-        self.attn_dropout = opt.attn_dropout
-        self.emb_dropout = opt.emb_dropout
-        self.time = opt.time
-        self.residual_dropout = opt.residual_dropout
-        self.death_rate = opt.death_rate
-        self.stochastic = stochastic
-        self.switchout = opt.switchout
-
-        # lookup table for words
-        self.word_lut = embedding
-
-        # lookup table for features (here it's language embedding)
-        self.feat_lut = feature_embedding
-
-        if self.feat_lut is not None:
-            self.enable_feature = True
-            self.feature_projector = nn.Linear(opt.model_size * 2, opt.model_size)
-        else:
-            self.enable_feature = False
-
-        if opt.time == 'positional_encoding':
-            self.time_transformer = positional_encoder
-        elif opt.time == 'gru':
-            self.time_transformer = nn.GRU(self.model_size, self.model_size, 1, batch_first=True)
-        elif opt.time == 'lstm':
-            self.time_transformer = nn.LSTM(self.model_size, self.model_size, 1, batch_first=True)
-
-        self.preprocess_layer = PrePostProcessing(self.model_size, self.emb_dropout, sequence='v', static=False)
-
-        self.postprocess_layer = PrePostProcessing(self.model_size, 0, sequence='n')
-
-        self.positional_encoder = positional_encoder
-
-        self.build_modules(shared_encoder=share)
-
-    def build_modules(self, shared_encoder=None):
-
-        if self.stochastic:
-            self.death_rates, e_length = expected_length(self.layers, self.death_rate)
-            print("Stochastic Encoder with %.2f expected layers" % e_length)
-
-        if shared_encoder is not None:
-
-            print("* Shaing encoder parameters with another encoder")
-            self.layer_modules = shared_encoder.layer_modules
-
-            self.postprocess_layer = shared_encoder.postprocess_layer
-        else:
-
-            # self.layer_modules = nn.ModuleList([EncoderLayer(self.n_heads, self.model_size, self.dropout,
-            #                                                  self.inner_size, self.attn_dropout, self.residual_dropout)
-            #                                     for _ in range(self.layers)])
-            self.layer_modules = nn.ModuleList()
-
-            for i in range(self.layers):
-                death_r = self.death_rates[i] if self.stochastic else 0.0
-
-                block = EncoderLayer(self.n_heads, self.model_size, self.dropout,
-                                     self.inner_size, self.attn_dropout, self.residual_dropout,
-                                     stochastic=self.stochastic, death_rate=death_r)
-
-                self.layer_modules.append(block)
-
-            self.postprocess_layer = PrePostProcessing(self.model_size, 0, sequence='n')
-
-    def embedding_processing(self, input, freeze_embedding=False, **kwargs):
-
-        if self.switchout > 0 and self.training:
-            vocab_size = self.word_lut.weight.size(0)
-            input = switchout(input, vocab_size, self.switchout)
-
-        if freeze_embedding:
-            with torch.no_grad():
-                emb = embedded_dropout(self.word_lut, input, dropout=self.word_dropout if self.training else 0)
-
-                """ Scale the emb by sqrt(d_model) """
-                emb = emb * math.sqrt(self.model_size)
-
-
-        else:
-            emb = embedded_dropout(self.word_lut, input, dropout=self.word_dropout if self.training else 0)
-
-            """ Scale the emb by sqrt(d_model) """
-            emb = emb * math.sqrt(self.model_size)
-
-        """ (Experimental) Adding switch out algorithm 
-            (Probably best when word dropout is not used)
-        """
-        # if self.switchout > 0:
-        #    vocab_size = self.word_lut.weight.size(0)
-        #    emb = switchout(emb, vocab_size, self.switchout)
-
-        """ Adding positional encoding """
-        emb = self.time_transformer(emb)
-
-        return emb, input
-
-    def stochastic_toss(self, death_rate):
-
-        if self.stochastic and self.training:
-            # pre-generate coin to use
-            seed = torch.rand(1)
-
-            if self.training:
-                coin = (seed[0].item() >= death_rate)
-            else:
-                coin = True
-
-            return coin
-
-        else:
-            # always perform the forward pass in testing or non-stochastic mode
-            return True
-
-    def forward(self, input, freeze_embedding=False, return_stack=False, additional_sequence=None, **kwargs):
-        """
-        Inputs Shapes: 
-            input: batch_size x len_src (wanna tranpose)
-        
-        Outputs Shapes:
-            out: batch_size x len_src x d_model
-            mask_src 
-            
-        """
-
-        """ Embedding: batch_size x len_src x d_model """
-
-
-        emb, input = self.embedding_processing(input, freeze_embedding=freeze_embedding,
-                                               additional_sequence=additional_sequence)
-
-        mask_src = input.eq(onmt.Constants.PAD).unsqueeze(1)  # batch_size x 1 x len_src for broadcasting
-
-        # time first 
-        context = emb.transpose(0, 1).contiguous()
-
-        # add dropout (variational)
-        context = self.preprocess_layer(context)
-
-        if not return_stack:
-
-            for i, layer in enumerate(self.layer_modules):
-
-                if len(self.layer_modules) - i <= onmt.Constants.checkpointing and self.training:
-                    context = checkpoint(custom_layer(layer), context, mask_src)
-
-                else:
-                    context = layer(context, mask_src)  # batch_size x len_src x d_model
-
-            # From Google T2T
-            # if normalization is done in layer_preprocess, then it should also be done
-            # on the output, since the output can grow very large, being the sum of
-            # a whole stack of unnormalized layer outputs.    
-            context = self.postprocess_layer(context)
-
-            return context, mask_src
-
-        else:
-            # return the normalized hidden representation of each layer
-            output = list()
-
-            for i, layer in enumerate(self.layer_modules):
-                context, normalized_input = layer(context, mask_src, return_norm_input=True)
-
-                if i > 0:
-                    output.append(normalized_input)
-
-            context = self.postprocess_layer(context)
-
-            output.append(context)
-
-            return output, mask_src
-
-
-class TransformerDecoder(nn.Module):
-    """Encoder in 'Attention is all you need'
-    
-    Args:
-        opt: options for parameters
-        embedding: torch.nn.Embedding instance for embedding
-        positional encoder (sinusoid encoding)
-        encoder to share: sharing parameters with encoder if needed
-    """
-
-    def __init__(self, opt, embedding, positional_encoder, feature_embedding=None,
-                 encoder_to_share=None, stochastic=False):
-
-        super(TransformerDecoder, self).__init__()
-
-        self.model_size = opt.model_size
-        self.n_heads = opt.n_heads
-        self.inner_size = opt.inner_size
-        self.layers = opt.layers
-        self.dropout = opt.dropout
-        self.word_dropout = opt.word_dropout
-        self.attn_dropout = opt.attn_dropout
-        self.emb_dropout = opt.emb_dropout
-        self.time = opt.time
-        self.residual_dropout = opt.residual_dropout
-        self.copy_generator = opt.copy_generator
-        self.pooling = opt.var_pooling
-        self.fixed_target_length = 0
-
-        self.stochastic = stochastic
-        self.death_rate = opt.death_rate
-        self.switchout = opt.switchout
-
-        if hasattr(opt, 'fixed_target_length'):
-            if opt.fixed_target_length == "int":
-                self.fixed_target_length = 1
-            elif opt.fixed_target_length == "encoding":
-                self.fixed_target_length = 2
-<<<<<<< HEAD
-            elif opt.fixed_target_length == "forward_backward_encoding":
-                self.fixed_target_length = 3
-=======
->>>>>>> 60dc7e09
-
-        if opt.time == 'positional_encoding':
-            self.time_transformer = positional_encoder
-        elif opt.time == 'gru':
-            self.time_transformer = nn.GRU(self.model_size, self.model_size, 1, batch_first=True)
-        elif opt.time == 'lstm':
-            self.time_transformer = nn.LSTM(self.model_size, self.model_size, 1, batch_first=True)
-
-        self.preprocess_layer = PrePostProcessing(self.model_size, self.emb_dropout, sequence='v', static=False)
-
-        self.postprocess_layer = PrePostProcessing(self.model_size, 0, sequence='n')
-
-        self.word_lut = embedding
-
-        self.feat_lut = feature_embedding
-
-        if self.feat_lut is not None:
-            self.enable_feature = True
-            self.feature_projector = nn.Linear(opt.model_size * 2, opt.model_size)
-        else:
-            self.enable_feature = False
-
-        self.positional_encoder = positional_encoder
-
-        if self.fixed_target_length == 1:
-            self.length_lut =  nn.Embedding(8192,
-                                     opt.model_size,
-                                     padding_idx=onmt.Constants.PAD)
-
-            self.length_projector = nn.Linear(opt.model_size * 2,opt.model_size);
-
-
-        len_max = self.positional_encoder.len_max
-        mask = torch.ByteTensor(np.triu(np.ones((len_max, len_max)), k=1).astype('uint8'))
-        self.register_buffer('mask', mask)
-
-        self.build_modules(encoder_to_share=encoder_to_share)
-
-    def build_modules(self, encoder_to_share=None):
-
-        if self.stochastic:
-            self.death_rates, e_length = expected_length(self.layers, self.death_rate)
-            print("Stochastic Encoder with %.2f expected layers" % e_length)
-
-        if encoder_to_share is not None:
-            print("Sharing weights (attention and feed-forward) with the encoder")
-
-        self.layer_modules = nn.ModuleList()
-
-        for i in range(self.layers):
-
-            death_r = self.death_rates[i] if self.stochastic else 0.0
-
-            encoder_ = encoder_to_share.layer_modules[i] if  encoder_to_share is not None else None
-
-
-            block = DecoderLayer(self.n_heads, self.model_size,
-                                 self.dropout, self.inner_size,
-                                 self.attn_dropout, self.residual_dropout,
-                                 stochastic=self.stochastic, death_rate=death_r,
-                                 encoder_to_share=encoder_)
-
-            self.layer_modules.append(block)
-
-    def renew_buffer(self, new_len):
-
-        self.positional_encoder.renew(new_len)
-
-        if hasattr(self, 'mask'):
-            del self.mask
-        mask = torch.ByteTensor(np.triu(np.ones((new_len, new_len)), k=1).astype('uint8'))
-        self.register_buffer('mask', mask)
-
-    def embedding_processing(self, input, input_attbs, freeze_embeddings=False):
-
-        len_tgt = input.size(1)
-        input_attbs = input_attbs.unsqueeze(1).repeat(1, len_tgt)
-
-        if self.switchout > 0 and self.training:
-            vocab_size = self.word_lut.weight.size(0)
-            input = switchout(input, vocab_size, self.switchout)
-
-        if freeze_embeddings:
-            with torch.no_grad:
-                emb = embedded_dropout(self.word_lut, input, dropout=self.word_dropout if self.training else 0)
-                if self.feat_lut is not None:
-                    attb_emb = self.feat_lut(input_attbs)
-                else:
-                    attb_emb = []
-        else:
-            emb = embedded_dropout(self.word_lut, input, dropout=self.word_dropout if self.training else 0)
-            if self.feat_lut is not None:
-                attb_emb = self.feat_lut(input_attbs)
-            else:
-                attb_emb = []
-
-        if self.time == 'positional_encoding':
-            emb = emb * math.sqrt(self.model_size)
-        """ Adding positional encoding """
-        if(self.fixed_target_length == 2 or self.fixed_target_length == 3):
-
-            if(self.fixed_target_length == 3):
-                emb = self.time_transformer(emb)
-                emb = emb * math.sqrt(self.model_size)
-                
-                
-            #add target length encoding
-            tgt_length = input.data.ne(onmt.Constants.PAD).sum(1).unsqueeze(1).expand_as(input.data)
-            index = torch.arange(input.data.size(1)).unsqueeze(0).expand_as(tgt_length).type_as(tgt_length)
-            tgt_length = (tgt_length - index) * input.data.ne(onmt.Constants.PAD).long()
-
-            num_timescales = self.model_size // 2
-            log_timescale_increment = math.log(10000) / (num_timescales - 1)
-            inv_timescales = torch.exp(torch.arange(0, num_timescales).float() * -log_timescale_increment)
-            scaled_time = tgt_length.float().unsqueeze(2) * inv_timescales.unsqueeze(0).unsqueeze(0).type_as(emb)
-            pos_emb = torch.cat((torch.sin(scaled_time), torch.cos(scaled_time)), 2)
-            emb = emb + pos_emb
-
-        else:
-            emb = self.time_transformer(emb)
-        if isinstance(emb, tuple):
-            emb = emb[0]
-
-        # now emb should have size B x T x H
-
-        # expand B to B x T
-        if self.enable_feature:
-            emb = torch.cat([emb, attb_emb], dim=-1)
-
-            emb = torch.relu(self.feature_projector(emb))
-
-        if(self.fixed_target_length == 1):
-            tgt_length = input.data.ne(onmt.Constants.PAD).sum(1).unsqueeze(1).expand_as(input.data)
-            index = torch.arange(input.data.size(1)).unsqueeze(0).expand_as(tgt_length).type_as(tgt_length)
-            tgt_length = (tgt_length - index) * input.data.ne(onmt.Constants.PAD).long()
-            tgt_emb = self.length_lut(tgt_length);
-            emb = torch.cat([emb, tgt_emb], dim=-1)
-
-            emb = torch.relu(self.length_projector(emb))
-
-        return emb
-
-    def forward(self, input, input_attbs, context, src, freeze_embeddings=False, **kwargs):
-        """
-        Inputs Shapes: 
-            input: (Tensor) batch_size x len_tgt (to be transposed)
-            context: (Tensor) len_src x batch_size x d_model
-        Outputs Shapes:
-            out: tgt_len x batch_size x d_model
-            coverage: batch_size x len_tgt x len_src
-            
-        """
-
-        """ Embedding: batch_size x len_tgt x d_model """
-
-        returns = defaultdict(lambda: None)
-
-        emb = self.embedding_processing(input, input_attbs, freeze_embeddings=freeze_embeddings)
-
-        mask_src = src.eq(onmt.Constants.PAD).unsqueeze(1)
-
-        # unused variable
-        # pad_mask_src = src.data.ne(onmt.Constants.PAD)
-        len_tgt = input.size(1)
-        mask_tgt = input.data.eq(onmt.Constants.PAD).unsqueeze(1) + self.mask[:len_tgt, :len_tgt]
-        mask_tgt = torch.gt(mask_tgt, 0)
-
-        # transpose to T x B x H
-        output = emb.transpose(0, 1).contiguous()
-
-        # add dropout to initial embedding
-        output = self.preprocess_layer(output)
-
-        for i, layer in enumerate(self.layer_modules):
-
-            returns[i] = dict()
-
-            if len(self.layer_modules) - i <= onmt.Constants.checkpointing and self.training:
-                output_dict = checkpoint(custom_layer(layer), output, context, mask_tgt, mask_src)
-
-
-            else:
-                output_dict = layer(output, context, mask_tgt, mask_src)  # batch_size x len_src x d_model
-
-            returns[i]['attn_out'] = output_dict['attn_out']
-
-            #placeholder when new things need to be included to return
-
-            output = output_dict['final_state']
-            returns['coverage'] = output_dict['coverage']
-
-        # From Google T2T
-        # if normalization is done in layer_preprocess, then it should also be done
-        # on the output, since the output can grow very large, being the sum of
-        # a whole stack of unnormalized layer outputs.    
-        output = self.postprocess_layer(output)
-
-
-        returns['final_state'] = output
-
-        # return output, None
-        return returns
-
-    def step(self, input, decoder_state,current_step=-1):
-        """
-        Inputs Shapes: 
-            input: (Variable) batch_size x len_tgt
-            context: (Tensor) len_src x batch_size * beam_size x d_model
-            mask_src (Tensor) batch_size x len_src
-            buffer (List of tensors) List of batch_size * len_tgt-1 * d_model for self-attention recomputing
-        Outputs Shapes:
-            out: batch_size x len_tgt x d_model
-            coverage: batch_size x len_tgt x len_src
-            
-        """
-        context = decoder_state.context
-        buffers = decoder_state.attention_buffers
-        mask_src = decoder_state.src_mask
-        input_attbs = decoder_state.tgt_attbs
-<<<<<<< HEAD
-        if(self.fixed_target_length > 0):
-=======
-        if self.fixed_target_length == 1 or self.fixed_target_length == 2:
->>>>>>> 60dc7e09
-            tgt_length = decoder_state.tgt_length
-
-        if decoder_state.concat_input_seq :
-            if decoder_state.input_seq is None:
-                decoder_state.input_seq = input
-            else:
-                # concatenate the last input to the previous input sequence
-                decoder_state.input_seq = torch.cat([decoder_state.input_seq, input], 0)
-            input = decoder_state.input_seq.transpose(0, 1)
-            src = decoder_state.src.transpose(0, 1)
-
-        input_ = input[:, -1].unsqueeze(1)
-
-        # batch_size = input_.size(0)
-
-        """ Embedding: batch_size x 1 x d_model """
-        emb = self.word_lut(input_)
-
-        emb = emb * math.sqrt(self.model_size)
-        """ Adding positional encoding """
-<<<<<<< HEAD
-        if(self.fixed_target_length == 2 or self.fixed_target_length == 3):
-
-            if self.fixed_target_length == 3:
-                emb =  self.time_transformer(emb, t=input.size(1))
-                emb = emb * math.sqrt(self.model_size)
-                
-=======
-        if self.fixed_target_length == 2:
->>>>>>> 60dc7e09
-            #add target length encoding
-            tgt_length = tgt_length - current_step + 1
-            tgt_length = tgt_length.unsqueeze(1)
-            num_timescales = self.model_size // 2
-            log_timescale_increment = math.log(10000) / (num_timescales - 1)
-            inv_timescales = torch.exp(torch.arange(0, num_timescales).type_as(emb) * -log_timescale_increment)
-            scaled_time = tgt_length.float().unsqueeze(2) * inv_timescales.unsqueeze(0).unsqueeze(0)
-            pos_emb = torch.cat((torch.sin(scaled_time), torch.cos(scaled_time)), 2)
-            emb = emb + pos_emb
-
-        else:
-            emb = self.time_transformer(emb, t=input.size(1))
-
-        if isinstance(emb, tuple):
-            emb = emb[0]
-        # emb should be batch_size x 1 x dim
-
-        # Preprocess layer: adding dropout
-        emb = self.preprocess_layer(emb)
-
-        if self.enable_feature:
-            input_attbs = input_attbs.unsqueeze(1)
-            attb_emb = self.feat_lut(input_attbs)
-
-            emb = torch.cat([emb, attb_emb], dim=-1)
-
-            emb = torch.relu(self.feature_projector(emb))
-
-        if self.fixed_target_length == 1:
-            tgt_length = tgt_length - current_step + 1
-            tgt_length = tgt_length.unsqueeze(1)
-            tgt_emb = self.length_lut(tgt_length);
-            emb = torch.cat([emb, tgt_emb], dim=-1)
-
-            emb = torch.relu(self.length_projector(emb))
-
-
-        emb = emb.transpose(0, 1)
-
-        # batch_size x 1 x len_src
-        if mask_src is None:
-            mask_src = src.eq(onmt.Constants.PAD).unsqueeze(1)
-
-        len_tgt = input.size(1)
-        mask_tgt = input.data.eq(onmt.Constants.PAD).unsqueeze(1) + self.mask[:len_tgt, :len_tgt]
-        mask_tgt = torch.gt(mask_tgt, 0)
-        mask_tgt = mask_tgt[:, -1, :].unsqueeze(1)
-
-        output = emb.contiguous()
-
-        # FOR DEBUGGING
-        # ~ decoder_state._debug_attention_buffer(0)
-
-        for i, layer in enumerate(self.layer_modules):
-            buffer = buffers[i] if i in buffers else None
-            assert (output.size(0) == 1)
-            output, coverage, buffer = layer.step(output, context, mask_tgt, mask_src, buffer=buffer)
-            # batch_size x len_src x d_model
-
-            decoder_state._update_attention_buffer(buffer, i)
-
-        # From Google T2T
-        # if normalization is done in layer_preprocess, then it should also be done
-        # on the output, since the output can grow very large, being the sum of
-        # a whole stack of unnormalized layer outputs.    
-        output = self.postprocess_layer(output)
-
-        returns = dict()
-
-        returns['hiddens'] = output
-        returns['coverage'] = coverage
-        returns['src'] = src.t()
-
-        # return output, coverage
-
-        return returns
-
-class Transformer(NMTModel):
-    """Main model in 'Attention is all you need' """
-    def __init__(self, encoder, decoder, generator=None, tgt_encoder=None):
-        super().__init__(encoder, decoder, generator=generator)
-        self.tgt_encoder = tgt_encoder
-        self.pooling = self.decoder.pooling
-
-    def forward(self, batch, **kwargs):
-        """
-        The forward function served in training (for back propagation)
-
-        Inputs Shapes: 
-            batch (onmt.Dataset.Batch) an object containing tensors needed for training
-        
-        Outputs Shapes:
-            out:   a dictionary containing output hidden state and coverage
-            
-        """
-        src = batch.get('source')
-        tgt = batch.get('target_input')
-        original_src = src
-        src = src.transpose(0, 1)  # transpose to have batch first
-        tgt = tgt.transpose(0, 1)
-
-        tgt_attbs = batch.get('tgt_attbs')  # vector of length B
-
-        context, src_mask = self.encoder(src)
-
-        decoder_output = self.decoder(tgt, tgt_attbs, context, src)
-
-        output_dict = dict()
-        output_dict['src'] = src
-        output_dict['hiddens'] = decoder_output['final_state']
-        output_dict['coverage'] = decoder_output['coverage']
-
-        # additional loss term for multilingual
-        # forcing the source and target context to be the same
-        if self.tgt_encoder is not None:
-            tgt_ = tgt[:, 1:]
-            tgt_context, _ = self.tgt_encoder(tgt_)
-            tgt_mask = tgt_.eq(onmt.Constants.PAD).transpose(0, 1).unsqueeze(2)
-
-            if self.pooling == 'mean':
-                tgt_context = mean_with_mask(tgt_context, tgt_mask)
-            else:
-                tgt_context = max_with_mask(tgt_context, tgt_mask)
-
-            src_mask = src.eq(onmt.Constants.PAD).transpose(0, 1).unsqueeze(2)
-
-            if self.pooling == 'mean':
-                src_context = mean_with_mask(context, src_mask)
-            else:
-                src_context = mean_with_mask(context, src_mask)
-
-            output_dict['src_context'] = src_context
-            output_dict['tgt_context'] = tgt_context
-
-        return output_dict
-
-    def decode(self, batch):
-        """
-        :param batch: (onmt.Dataset.Batch) an object containing tensors needed for training
-        :return: gold_scores (torch.Tensor) log probs for each sentence
-                 gold_words  (Int) the total number of non-padded tokens
-        """
-
-        src = batch.get('source')
-        tgt_input = batch.get('target_input')
-        tgt_attbs = batch.get('tgt_attbs')  # vector of length B
-        tgt_output = batch.get('target_output')
-
-        # transpose to have batch first
-        src = src.transpose(0, 1)
-        tgt_input = tgt_input.transpose(0, 1)
-        batch_size = tgt_input.size(0)
-
-        context, src_mask = self.encoder(src)
-
-        gold_scores = context.new(batch_size).zero_()
-        gold_words = 0
-
-        decoder_output = self.decoder(tgt_input, tgt_attbs, context, src)
-
-        output_dict = dict()
-        output_dict['src'] = src.t()
-        output_dict['hiddens'] = decoder_output['final_state']
-        output_dict['coverage'] = decoder_output['coverage']
-
-        gens = self.generator(output_dict)
-
-        for gen_t, tgt_t in zip(gens, tgt_output):
-
-            tgt_t = tgt_t.unsqueeze(1)
-            scores = gen_t.gather(1, tgt_t)
-            scores.masked_fill_(tgt_t.eq(onmt.Constants.PAD), 0)
-            gold_scores += scores.squeeze(1).type_as(gold_scores)
-            gold_words += tgt_t.ne(onmt.Constants.PAD).sum().item()
-        # for dec_t, tgt_t in zip(output, tgt_output):
-        #
-        #
-        #
-        #     gen_t = self.generator(net_output)
-        #     tgt_t = tgt_t.unsqueeze(1)
-        #     scores = gen_t.gather(1, tgt_t)
-        #     scores.masked_fill_(tgt_t.eq(onmt.Constants.PAD), 0)
-        #     gold_scores += scores.squeeze(1).type_as(gold_scores)
-        #     gold_scores += scores.squeeze(1).type_as(gold_scores)
-
-        return gold_words, gold_scores
-
-    def step(self, input, decoder_state,current_step=-1):
-
-        decoder_output = self.decoder.step(input, decoder_state,current_step)
-
-        # decoder_hidden = decoder_output['hiddens'].squeeze(1)
-        coverage = decoder_output['coverage'][:, -1, :].squeeze(1) # batch * beam x src_len
-
-        log_dist = self.generator(decoder_output).squeeze(1)
-
-        return log_dist, coverage
-        # return self.decoder.step(input, decoder_state)
-
-    def create_decoder_state(self, batch, beam_size,length_batch=None):
-
-        # from onmt.modules.ParallelTransformer.Models import ParallelTransformerEncoder, ParallelTransformerDecoder
-        from onmt.modules.StochasticTransformer.Models import StochasticTransformerDecoder
-        from onmt.modules.UniversalTransformer.Models import UniversalTransformerDecoder
-
-        src = batch.get('source')
-        tgt_attbs = batch.get('tgt_attbs')  # vector of length B
-
-        # transpose to have batch first
-        src_transposed = src.transpose(0, 1)
-        context, _ = self.encoder(src_transposed)
-
-        if isinstance(self.decoder, TransformerDecoder) or isinstance(self.decoder, StochasticTransformerDecoder) \
-                or isinstance(self.decoder, UniversalTransformerDecoder):
-            decoder_state = TransformerDecodingState(src, tgt_attbs, context, length_batch,beam_size=beam_size)
-        else:
-            raise NotImplementedError
-        # elif isinstance(self.decoder, ParallelTransformerDecoder):
-        #     from onmt.modules.ParallelTransformer.Models import ParallelTransformerDecodingState
-        #     decoder_state = ParallelTransformerDecodingState(src, context, mask_src, beam_size=beam_size)
-        return decoder_state
-
-
-class TransformerDecodingState(DecoderState):
-
-    def __init__(self, src, tgt_attbs, context, length_batch = None, beam_size=1):
-
-        self.beam_size = beam_size
-
-        self.input_seq = None
-        self.attention_buffers = dict()
-        self.original_src = src
-
-        self.src = src.repeat(1, beam_size)
-        self.context = context.repeat(1, beam_size, 1)
-        self.beam_size = beam_size
-        self.src_mask = None
-        self.concat_input_seq = True
-        self.tgt_attbs = tgt_attbs.repeat(beam_size)  # size: Bxb
-        if length_batch:
-            self.use_tgt_length = True
-            self.tgt_length = torch.tensor(length_batch).repeat(beam_size).type_as(self.tgt_attbs)
-        else:
-            self.use_tgt_length = False
-
-    def _update_attention_buffer(self, buffer, layer):
-
-        self.attention_buffers[layer] = buffer  # dict of 2 keys (k, v) : T x B x H
-
-    def _debug_attention_buffer(self, layer):
-
-        if layer not in self.attention_buffers:
-            return
-        buffer = self.attention_buffers[layer]
-
-        for k in buffer.keys():
-            print(k, buffer[k].size())
-
-    def _update_beam(self, beam, b, remaining_sents, idx):
-        # here we have to reorder the beam data 
-        # 
-        for tensor in [self.src, self.input_seq]:
-            t_, br = tensor.size()
-            sent_states = tensor.view(t_, self.beam_size, remaining_sents)[:, :, idx]
-
-            sent_states.copy_(sent_states.index_select(
-                1, beam[b].getCurrentOrigin()))
-
-        for l in self.attention_buffers:
-            buffer_ = self.attention_buffers[l]
-            if buffer_ is not None:
-                for k in buffer_:
-                    t_, br_, d_ = buffer_[k].size()
-                    sent_states = buffer_[k].view(t_, self.beam_size, remaining_sents, d_)[:, :, idx, :]
-
-                    sent_states.copy_(sent_states.index_select(
-                        1, beam[b].getCurrentOrigin()))
-
-        state_ = self.tgt_attbs.view(self.beam_size, remaining_sents)[:, idx]
-
-        state_.copy_(state_.index_select(0, beam[b].getCurrentOrigin()))
-
-        if self.use_tgt_length:
-            state_ = self.tgt_length.view(self.beam_size, remaining_sents)[:, idx]
-            state_.copy_(state_.index_select(0, beam[b].getCurrentOrigin()))
-
-
-    # in this section, the sentences that are still active are
-    # compacted so that the decoder is not run on completed sentences
-    def _prune_complete_beam(self, active_idx, remaining_sents):
-
-        model_size = self.context.size(-1)
-
-        def update_active_with_hidden(t):
-            if t is None:
-                return t
-            # select only the remaining active sentences
-            view = t.data.view(-1, remaining_sents, model_size)
-            new_size = list(t.size())
-            new_size[-2] = new_size[-2] * len(active_idx) // remaining_sents
-            return view.index_select(1, active_idx).view(*new_size)
-
-        def update_active_without_hidden(t):
-            if t is None:
-                return t
-            view = t.view(-1, remaining_sents)
-            new_size = list(t.size())
-            new_size[-1] = new_size[-1] * len(active_idx) // remaining_sents
-            new_t = view.index_select(1, active_idx).view(*new_size)
-
-            return new_t
-
-        self.context = update_active_with_hidden(self.context)
-
-        self.input_seq = update_active_without_hidden(self.input_seq)
-
-        self.src = update_active_without_hidden(self.src)
-
-        self.tgt_attbs = update_active_without_hidden(self.tgt_attbs)
-        if self.use_tgt_length:
-            self.tgt_length = update_active_without_hidden(self.tgt_length)
-
-        for l in self.attention_buffers:
-            buffer_ = self.attention_buffers[l]
-            if buffer_ is not None:
-                for k in buffer_:
-                    buffer_[k] = update_active_with_hidden(buffer_[k])
+        if(self.fixed_target_length > 0):
+            tgt_length = decoder_state.tgt_length
+
+        if decoder_state.concat_input_seq :
+            if decoder_state.input_seq is None:
+                decoder_state.input_seq = input
+            else:
+                # concatenate the last input to the previous input sequence
+                decoder_state.input_seq = torch.cat([decoder_state.input_seq, input], 0)
+            input = decoder_state.input_seq.transpose(0, 1)
+            src = decoder_state.src.transpose(0, 1)
+
+        input_ = input[:, -1].unsqueeze(1)
+
+        # batch_size = input_.size(0)
+
+        """ Embedding: batch_size x 1 x d_model """
+        emb = self.word_lut(input_)
+
+        emb = emb * math.sqrt(self.model_size)
+        """ Adding positional encoding """
+        if(self.fixed_target_length == 2 or self.fixed_target_length == 3):
+
+            if self.fixed_target_length == 3:
+                emb =  self.time_transformer(emb, t=input.size(1))
+                emb = emb * math.sqrt(self.model_size)
+                
+            #add target length encoding
+            tgt_length = tgt_length - current_step + 1
+            tgt_length = tgt_length.unsqueeze(1)
+            num_timescales = self.model_size // 2
+            log_timescale_increment = math.log(10000) / (num_timescales - 1)
+            inv_timescales = torch.exp(torch.arange(0, num_timescales).type_as(emb) * -log_timescale_increment)
+            scaled_time = tgt_length.float().unsqueeze(2) * inv_timescales.unsqueeze(0).unsqueeze(0)
+            pos_emb = torch.cat((torch.sin(scaled_time), torch.cos(scaled_time)), 2)
+            emb = emb + pos_emb
+
+        else:
+            emb = self.time_transformer(emb, t=input.size(1))
+
+        if isinstance(emb, tuple):
+            emb = emb[0]
+        # emb should be batch_size x 1 x dim
+
+        # Preprocess layer: adding dropout
+        emb = self.preprocess_layer(emb)
+
+        if self.enable_feature:
+            input_attbs = input_attbs.unsqueeze(1)
+            attb_emb = self.feat_lut(input_attbs)
+
+            emb = torch.cat([emb, attb_emb], dim=-1)
+
+            emb = torch.relu(self.feature_projector(emb))
+
+        if self.fixed_target_length == 1:
+            tgt_length = tgt_length - current_step + 1
+            tgt_length = tgt_length.unsqueeze(1)
+            tgt_emb = self.length_lut(tgt_length);
+            emb = torch.cat([emb, tgt_emb], dim=-1)
+
+            emb = torch.relu(self.length_projector(emb))
+
+
+        emb = emb.transpose(0, 1)
+
+        # batch_size x 1 x len_src
+        if mask_src is None:
+            mask_src = src.eq(onmt.Constants.PAD).unsqueeze(1)
+
+        len_tgt = input.size(1)
+        mask_tgt = input.data.eq(onmt.Constants.PAD).unsqueeze(1) + self.mask[:len_tgt, :len_tgt]
+        mask_tgt = torch.gt(mask_tgt, 0)
+        mask_tgt = mask_tgt[:, -1, :].unsqueeze(1)
+
+        output = emb.contiguous()
+
+        # FOR DEBUGGING
+        # ~ decoder_state._debug_attention_buffer(0)
+
+        for i, layer in enumerate(self.layer_modules):
+            buffer = buffers[i] if i in buffers else None
+            assert (output.size(0) == 1)
+            output, coverage, buffer = layer.step(output, context, mask_tgt, mask_src, buffer=buffer)
+            # batch_size x len_src x d_model
+
+            decoder_state._update_attention_buffer(buffer, i)
+
+        # From Google T2T
+        # if normalization is done in layer_preprocess, then it should also be done
+        # on the output, since the output can grow very large, being the sum of
+        # a whole stack of unnormalized layer outputs.    
+        output = self.postprocess_layer(output)
+
+        returns = dict()
+
+        returns['hiddens'] = output
+        returns['coverage'] = coverage
+        returns['src'] = src.t()
+
+        # return output, coverage
+
+        return returns
+
+class Transformer(NMTModel):
+    """Main model in 'Attention is all you need' """
+    def __init__(self, encoder, decoder, generator=None, tgt_encoder=None):
+        super().__init__(encoder, decoder, generator=generator)
+        self.tgt_encoder = tgt_encoder
+        self.pooling = self.decoder.pooling
+
+    def forward(self, batch, **kwargs):
+        """
+        The forward function served in training (for back propagation)
+
+        Inputs Shapes: 
+            batch (onmt.Dataset.Batch) an object containing tensors needed for training
+        
+        Outputs Shapes:
+            out:   a dictionary containing output hidden state and coverage
+            
+        """
+        src = batch.get('source')
+        tgt = batch.get('target_input')
+        original_src = src
+        src = src.transpose(0, 1)  # transpose to have batch first
+        tgt = tgt.transpose(0, 1)
+
+        tgt_attbs = batch.get('tgt_attbs')  # vector of length B
+
+        context, src_mask = self.encoder(src)
+
+        decoder_output = self.decoder(tgt, tgt_attbs, context, src)
+
+        output_dict = dict()
+        output_dict['src'] = src
+        output_dict['hiddens'] = decoder_output['final_state']
+        output_dict['coverage'] = decoder_output['coverage']
+
+        # additional loss term for multilingual
+        # forcing the source and target context to be the same
+        if self.tgt_encoder is not None:
+            tgt_ = tgt[:, 1:]
+            tgt_context, _ = self.tgt_encoder(tgt_)
+            tgt_mask = tgt_.eq(onmt.Constants.PAD).transpose(0, 1).unsqueeze(2)
+
+            if self.pooling == 'mean':
+                tgt_context = mean_with_mask(tgt_context, tgt_mask)
+            else:
+                tgt_context = max_with_mask(tgt_context, tgt_mask)
+
+            src_mask = src.eq(onmt.Constants.PAD).transpose(0, 1).unsqueeze(2)
+
+            if self.pooling == 'mean':
+                src_context = mean_with_mask(context, src_mask)
+            else:
+                src_context = mean_with_mask(context, src_mask)
+
+            output_dict['src_context'] = src_context
+            output_dict['tgt_context'] = tgt_context
+
+        return output_dict
+
+    def decode(self, batch):
+        """
+        :param batch: (onmt.Dataset.Batch) an object containing tensors needed for training
+        :return: gold_scores (torch.Tensor) log probs for each sentence
+                 gold_words  (Int) the total number of non-padded tokens
+        """
+
+        src = batch.get('source')
+        tgt_input = batch.get('target_input')
+        tgt_attbs = batch.get('tgt_attbs')  # vector of length B
+        tgt_output = batch.get('target_output')
+
+        # transpose to have batch first
+        src = src.transpose(0, 1)
+        tgt_input = tgt_input.transpose(0, 1)
+        batch_size = tgt_input.size(0)
+
+        context, src_mask = self.encoder(src)
+
+        gold_scores = context.new(batch_size).zero_()
+        gold_words = 0
+
+        decoder_output = self.decoder(tgt_input, tgt_attbs, context, src)
+
+        output_dict = dict()
+        output_dict['src'] = src.t()
+        output_dict['hiddens'] = decoder_output['final_state']
+        output_dict['coverage'] = decoder_output['coverage']
+
+        gens = self.generator(output_dict)
+
+        for gen_t, tgt_t in zip(gens, tgt_output):
+
+            tgt_t = tgt_t.unsqueeze(1)
+            scores = gen_t.gather(1, tgt_t)
+            scores.masked_fill_(tgt_t.eq(onmt.Constants.PAD), 0)
+            gold_scores += scores.squeeze(1).type_as(gold_scores)
+            gold_words += tgt_t.ne(onmt.Constants.PAD).sum().item()
+        # for dec_t, tgt_t in zip(output, tgt_output):
+        #
+        #
+        #
+        #     gen_t = self.generator(net_output)
+        #     tgt_t = tgt_t.unsqueeze(1)
+        #     scores = gen_t.gather(1, tgt_t)
+        #     scores.masked_fill_(tgt_t.eq(onmt.Constants.PAD), 0)
+        #     gold_scores += scores.squeeze(1).type_as(gold_scores)
+        #     gold_scores += scores.squeeze(1).type_as(gold_scores)
+
+        return gold_words, gold_scores
+
+    def step(self, input, decoder_state,current_step=-1):
+
+        decoder_output = self.decoder.step(input, decoder_state,current_step)
+
+        # decoder_hidden = decoder_output['hiddens'].squeeze(1)
+        coverage = decoder_output['coverage'][:, -1, :].squeeze(1) # batch * beam x src_len
+
+        log_dist = self.generator(decoder_output).squeeze(1)
+
+        return log_dist, coverage
+        # return self.decoder.step(input, decoder_state)
+
+    def create_decoder_state(self, batch, beam_size,length_batch=None):
+
+        # from onmt.modules.ParallelTransformer.Models import ParallelTransformerEncoder, ParallelTransformerDecoder
+        from onmt.modules.StochasticTransformer.Models import StochasticTransformerDecoder
+        from onmt.modules.UniversalTransformer.Models import UniversalTransformerDecoder
+
+        src = batch.get('source')
+        tgt_attbs = batch.get('tgt_attbs')  # vector of length B
+
+        # transpose to have batch first
+        src_transposed = src.transpose(0, 1)
+        context, _ = self.encoder(src_transposed)
+
+        if isinstance(self.decoder, TransformerDecoder) or isinstance(self.decoder, StochasticTransformerDecoder) \
+                or isinstance(self.decoder, UniversalTransformerDecoder):
+            decoder_state = TransformerDecodingState(src, tgt_attbs, context, length_batch,beam_size=beam_size)
+        else:
+            raise NotImplementedError
+        # elif isinstance(self.decoder, ParallelTransformerDecoder):
+        #     from onmt.modules.ParallelTransformer.Models import ParallelTransformerDecodingState
+        #     decoder_state = ParallelTransformerDecodingState(src, context, mask_src, beam_size=beam_size)
+        return decoder_state
+
+
+class TransformerDecodingState(DecoderState):
+
+    def __init__(self, src, tgt_attbs, context, length_batch = None, beam_size=1):
+
+        self.beam_size = beam_size
+
+        self.input_seq = None
+        self.attention_buffers = dict()
+        self.original_src = src
+
+        self.src = src.repeat(1, beam_size)
+        self.context = context.repeat(1, beam_size, 1)
+        self.beam_size = beam_size
+        self.src_mask = None
+        self.concat_input_seq = True
+        self.tgt_attbs = tgt_attbs.repeat(beam_size)  # size: Bxb
+        if length_batch:
+            self.use_tgt_length = True
+            self.tgt_length = torch.tensor(length_batch).repeat(beam_size).type_as(self.tgt_attbs)
+        else:
+            self.use_tgt_length = False
+
+    def _update_attention_buffer(self, buffer, layer):
+
+        self.attention_buffers[layer] = buffer  # dict of 2 keys (k, v) : T x B x H
+
+    def _debug_attention_buffer(self, layer):
+
+        if layer not in self.attention_buffers:
+            return
+        buffer = self.attention_buffers[layer]
+
+        for k in buffer.keys():
+            print(k, buffer[k].size())
+
+    def _update_beam(self, beam, b, remaining_sents, idx):
+        # here we have to reorder the beam data 
+        # 
+        for tensor in [self.src, self.input_seq]:
+            t_, br = tensor.size()
+            sent_states = tensor.view(t_, self.beam_size, remaining_sents)[:, :, idx]
+
+            sent_states.copy_(sent_states.index_select(
+                1, beam[b].getCurrentOrigin()))
+
+        for l in self.attention_buffers:
+            buffer_ = self.attention_buffers[l]
+            if buffer_ is not None:
+                for k in buffer_:
+                    t_, br_, d_ = buffer_[k].size()
+                    sent_states = buffer_[k].view(t_, self.beam_size, remaining_sents, d_)[:, :, idx, :]
+
+                    sent_states.copy_(sent_states.index_select(
+                        1, beam[b].getCurrentOrigin()))
+
+        state_ = self.tgt_attbs.view(self.beam_size, remaining_sents)[:, idx]
+
+        state_.copy_(state_.index_select(0, beam[b].getCurrentOrigin()))
+
+        if self.use_tgt_length:
+            state_ = self.tgt_length.view(self.beam_size, remaining_sents)[:, idx]
+            state_.copy_(state_.index_select(0, beam[b].getCurrentOrigin()))
+
+
+    # in this section, the sentences that are still active are
+    # compacted so that the decoder is not run on completed sentences
+    def _prune_complete_beam(self, active_idx, remaining_sents):
+
+        model_size = self.context.size(-1)
+
+        def update_active_with_hidden(t):
+            if t is None:
+                return t
+            # select only the remaining active sentences
+            view = t.data.view(-1, remaining_sents, model_size)
+            new_size = list(t.size())
+            new_size[-2] = new_size[-2] * len(active_idx) // remaining_sents
+            return view.index_select(1, active_idx).view(*new_size)
+
+        def update_active_without_hidden(t):
+            if t is None:
+                return t
+            view = t.view(-1, remaining_sents)
+            new_size = list(t.size())
+            new_size[-1] = new_size[-1] * len(active_idx) // remaining_sents
+            new_t = view.index_select(1, active_idx).view(*new_size)
+
+            return new_t
+
+        self.context = update_active_with_hidden(self.context)
+
+        self.input_seq = update_active_without_hidden(self.input_seq)
+
+        self.src = update_active_without_hidden(self.src)
+
+        self.tgt_attbs = update_active_without_hidden(self.tgt_attbs)
+        if self.use_tgt_length:
+            self.tgt_length = update_active_without_hidden(self.tgt_length)
+
+        for l in self.attention_buffers:
+            buffer_ = self.attention_buffers[l]
+            if buffer_ is not None:
+                for k in buffer_:
+                    buffer_[k] = update_active_with_hidden(buffer_[k])