--- conflicted
+++ resolved
@@ -47,16 +47,9 @@
 
             model_opt = checkpoint['opt']
             model_opt = backward_compatible(model_opt)
-<<<<<<< HEAD
             if hasattr(model_opt, "enc_state_dict"):
                 model_opt.enc_state_dict = None
                 model_opt.dec_state_dict = None
-=======
-            if hasattr(model_opt, "enc_not_load_state"):
-                model_opt.enc_not_load_state = True
-                model_opt.dec_not_load_state = True
-            self.main_model_opt = model_opt
->>>>>>> 67eb6763
 
             dicts = checkpoint['dicts']
 
