import onmt
import onmt.modules
import torch.nn as nn
import torch
import math
from onmt.ModelConstructor import build_model, build_language_model
from ae.Autoencoder import Autoencoder
import torch.nn.functional as F
import sys

model_list = ['transformer', 'stochastic_transformer', 'fusion_network']


class EnsembleTranslator(object):
    def __init__(self, opt):
        self.opt = opt
        self.tt = torch.cuda if opt.cuda else torch
        self.beam_accum = None
        self.beta = opt.beta
        self.alpha = opt.alpha
        self.start_with_bos = opt.start_with_bos
        self.fp16 = opt.fp16

        self.models = list()
        self.model_types = list()

        # models are string with | as delimiter
        models = opt.model.split("|")

        print(models)
        self.n_models = len(models)
        self._type = 'text'

        for i, model in enumerate(models):
            if opt.verbose:
                print('Loading model from %s' % model)
            checkpoint = torch.load(model,
                                    map_location=lambda storage, loc: storage)

            model_opt = checkpoint['opt']

            if i == 0:
                if "src" in checkpoint['dicts']:
                    self.src_dict = checkpoint['dicts']['src']
                else:
                    self._type = "audio"
                self.tgt_dict = checkpoint['dicts']['tgt']

            # Build model from the saved option
            # if hasattr(model_opt, 'fusion') and model_opt.fusion == True:
            #     print("* Loading a FUSION model")
            #     model = build_fusion(model_opt, checkpoint['dicts'])
            # else:
            #     model = build_model(model_opt, checkpoint['dicts'])
            model = build_model(model_opt, checkpoint['dicts'])
            model.load_state_dict(checkpoint['model'])

            if model_opt.model in model_list:
                # if model.decoder.positional_encoder.len_max < self.opt.max_sent_length:
                #     print("Not enough len to decode. Renewing .. ")
                #     model.decoder.renew_buffer(self.opt.max_sent_length)
                model.renew_buffer(self.opt.max_sent_length)

            if opt.fp16:
                model = model.half()

            if opt.cuda:
                model = model.cuda()
            else:
                model = model.cpu()

            model.eval()

            self.models.append(model)
            self.model_types.append(model_opt.model)

        # language model
        if opt.lm is not None:
            if opt.verbose:
                print('Loading language model from %s' % opt.lm)

            lm_chkpoint = torch.load(opt.lm, map_location=lambda storage, loc: storage)

            lm_opt = lm_chkpoint['opt']

            lm_model = build_language_model(lm_opt, checkpoint['dicts'])

            if opt.fp16:
                lm_model = lm_model.half()

            if opt.cuda:
                lm_model = lm_model.cuda()
            else:
                lm_model = lm_model.cpu()

            self.lm_model = lm_model

        self.cuda = opt.cuda
        self.ensemble_op = opt.ensemble_op

        if opt.autoencoder is not None:
            if opt.verbose:
                print('Loading autoencoder from %s' % opt.autoencoder)
            checkpoint = torch.load(opt.autoencoder,
                                    map_location=lambda storage, loc: storage)
            model_opt = checkpoint['opt']

            # posSize= checkpoint['autoencoder']['nmt.decoder.positional_encoder.pos_emb'].size(0)
            # self.models[0].decoder.renew_buffer(posSize)
            # self.models[0].decoder.renew_buffer(posSize)

            # Build model from the saved option
            self.autoencoder = Autoencoder(self.models[0], model_opt)

            self.autoencoder.load_state_dict(checkpoint['autoencoder'])

            if opt.cuda:
                self.autoencoder = self.autoencoder.cuda()
                self.models[0] = self.models[0].cuda()
            else:
                self.autoencoder = self.autoencoder.cpu()
                self.models[0] = self.models[0].cpu()

            if opt.fp16:
                self.autoencoder = self.autoencoder.half()
                self.models[0] = self.models[0].half()

            self.models[0].autoencoder = self.autoencoder
        if opt.verbose:
            print('Done')

    def init_beam_accum(self):
        self.beam_accum = {
            "predicted_ids": [],
            "beam_parent_ids": [],
            "scores": [],
            "log_probs": []}

    # Combine distributions from different models
    def _combine_outputs(self, outputs):

        if len(outputs) == 1:
            return outputs[0]

        if self.ensemble_op == "logSum":
            output = (outputs[0])

            # sum the log prob
            for i in range(1, len(outputs)):
                output += (outputs[i])

            output.div_(len(outputs))

            # output = torch.log(output)
            output = F.log_softmax(output, dim=-1)
        elif self.ensemble_op == "mean":
            output = torch.exp(outputs[0])

            # sum the log prob
            for i in range(1, len(outputs)):
                output += torch.exp(outputs[i])

            output.div_(len(outputs))
            # output = torch.log(output)
            output = torch.log(output)
        elif self.ensemble_op == "max":
            output = outputs[0]

            for i in range(1, len(outputs)):
                output = torch.max(output,outputs[i])

        elif self.ensemble_op == "min":
            output = outputs[0]

            for i in range(1, len(outputs)):
                output = torch.min(output,outputs[i])


        elif self.ensemble_op == 'gmean':
            output = torch.exp(outputs[0])

            # geometric mean of the probabilities
            for i in range(1, len(outputs)):
                output *= torch.exp(outputs[i])

            # have to normalize
            output.pow_(1.0 / float(len(outputs)))
            norm_ = torch.norm(output, p=1, dim=-1)
            output.div_(norm_.unsqueeze(-1))

            output = torch.log(output)
        else:
            raise ValueError(
                'Emsemble operator needs to be "mean" or "logSum", the current value is %s' % self.ensemble_op)
        return output

    # Take the average of attention scores
    def _combine_attention(self, attns):

        attn = attns[0]

        for i in range(1, len(attns)):
            attn += attns[i]

        attn.div(len(attns))

        return attn

    def build_data(self, src_sents, tgt_sents):
        # This needs to be the same as preprocess.py.

        if self.start_with_bos:
            src_data = [self.src_dict.convertToIdx(b,
                                                   onmt.Constants.UNK_WORD,
                                                   onmt.Constants.BOS_WORD)
                        for b in src_sents]
        else:
            src_data = [self.src_dict.convertToIdx(b,
                                                   onmt.Constants.UNK_WORD)
                        for b in src_sents]

        tgt_data = None
        if tgt_sents:
            tgt_data = [self.tgt_dict.convertToIdx(b,
                                                   onmt.Constants.UNK_WORD,
                                                   onmt.Constants.BOS_WORD,
                                                   onmt.Constants.EOS_WORD) for b in tgt_sents]

        return onmt.Dataset(src_data, tgt_data, sys.maxsize
                            , data_type=self._type,
                            batch_size_sents=self.opt.batch_size)

    def build_asr_data(self, src_data, tgt_sents):
        # This needs to be the same as preprocess.py.

        tgt_data = None
        if tgt_sents:
            tgt_data = [self.tgt_dict.convertToIdx(b,
                                                   onmt.Constants.UNK_WORD,
                                                   onmt.Constants.BOS_WORD,
                                                   onmt.Constants.EOS_WORD) for b in tgt_sents]

        return onmt.Dataset(src_data, tgt_data, sys.maxsize,
                            data_type=self._type, batch_size_sents=self.opt.batch_size)

    def build_target_tokens(self, pred, src, attn):
        tokens = self.tgt_dict.convertToLabels(pred, onmt.Constants.EOS)
        tokens = tokens[:-1]  # EOS

        return tokens

    def translate_batch(self, batch):

        torch.set_grad_enabled(False)
        # Batch size is in different location depending on data.

        beam_size = self.opt.beam_size
        batch_size = batch.size

        gold_scores = batch.get('source').data.new(batch_size).float().zero_()
        gold_words = 0
        allgold_scores = []

        if batch.has_target:
            # Use the first model to decode
            model_ = self.models[0]

            gold_words, gold_scores, allgold_scores = model_.decode(batch)

        #  (3) Start decoding

        # time x batch * beam

        # initialize the beam
        beam = [onmt.Beam(beam_size, self.opt.cuda) for k in range(batch_size)]

        batch_idx = list(range(batch_size))
        remaining_sents = batch_size

        decoder_states = dict()

        for i in range(self.n_models):
            decoder_states[i] = self.models[i].create_decoder_state(batch, beam_size)

        if self.opt.lm:
            lm_decoder_states = self.lm_model.create_decoder_state(batch, beam_size)

        for i in range(self.opt.max_sent_length):
            # Prepare decoder input.

            # input size: 1 x ( batch * beam )
            input = torch.stack([b.getCurrentState() for b in beam
                                 if not b.done]).t().contiguous().view(1, -1)

            decoder_input = input
<<<<<<< HEAD

=======
>>>>>>> 7dc24dd7
            # require batch first for everything
            outs = dict()
            attns = dict()


            for k in range(self.n_models):
                # decoder_hidden, coverage = self.models[k].decoder.step(decoder_input.clone(), decoder_states[k])

                # run decoding on the model
                decoder_output = self.models[k].step(decoder_input.clone(), decoder_states[k])

                # extract the required tensors from the output (a dictionary)
                outs[k] = decoder_output['log_prob']
                attns[k] = decoder_output['coverage']

            # for ensembling models
            out = self._combine_outputs(outs)
            attn = self._combine_attention(attns)

            # for lm fusion
            if self.opt.lm:
                lm_decoder_output = self.lm_model.step(decoder_input.clone(), lm_decoder_states)

                # fusion
                lm_out =  lm_decoder_output['log_prob']
                # out = out + 0.3 * lm_out

                out = lm_out
            word_lk = out.view(beam_size, remaining_sents, -1) \
                .transpose(0, 1).contiguous()
            attn = attn.view(beam_size, remaining_sents, -1) \
                .transpose(0, 1).contiguous()

            active = []
            

            for b in range(batch_size):
                if beam[b].done:
                    continue

                idx = batch_idx[b]
                if not beam[b].advance(word_lk.data[idx], attn.data[idx]):
                    active += [b]

                for j in range(self.n_models):
                    decoder_states[j].update_beam(beam, b, remaining_sents, idx)

                if self.opt.lm:
                    lm_decoder_states.update_beam(beam, b, remaining_sents, idx)

            if not active:
                break

            # in this section, the sentences that are still active are
            # compacted so that the decoder is not run on completed sentences
            active_idx = self.tt.LongTensor([batch_idx[k] for k in active])
            batch_idx = {beam: idx for idx, beam in enumerate(active)}

            for j in range(self.n_models):
                decoder_states[j].prune_complete_beam(active_idx, remaining_sents)

            if self.opt.lm:
                lm_decoder_states.prune_complete_beam(active_idx, remaining_sents)

            remaining_sents = len(active)


        #  (4) package everything up
        all_hyp, all_scores, all_attn = [], [], []
        n_best = self.opt.n_best
        all_lengths = []

        for b in range(batch_size):
            scores, ks = beam[b].sortBest()

            all_scores += [scores[:n_best]]
            hyps, attn, length = zip(*[beam[b].getHyp(k) for k in ks[:n_best]])
            all_hyp += [hyps]
            all_lengths += [length]
            # if(src_data.data.dim() == 3):
            if self.opt.encoder_type == 'audio':
                valid_attn = decoder_states[0].original_src.narrow(2, 0, 1).squeeze(2)[:, b].ne(onmt.Constants.PAD) \
                    .nonzero().squeeze(1)
            else:
                valid_attn = decoder_states[0].original_src[:, b].ne(onmt.Constants.PAD) \
                    .nonzero().squeeze(1)
            attn = [a.index_select(1, valid_attn) for a in attn]
            all_attn += [attn]

            if self.beam_accum:
                self.beam_accum["beam_parent_ids"].append(
                    [t.tolist()
                     for t in beam[b].prevKs])
                self.beam_accum["scores"].append([
                                                     ["%4f" % s for s in t.tolist()]
                                                     for t in beam[b].all_scores][1:])
                self.beam_accum["predicted_ids"].append(
                    [[self.tgt_dict.getLabel(id)
                      for id in t.tolist()]
                     for t in beam[b].nextYs][1:])

        torch.set_grad_enabled(True)

        return all_hyp, all_scores, all_attn, all_lengths, gold_scores, gold_words, allgold_scores

    def translate(self, src_data, tgt_data):
        #  (1) convert words to indexes
        dataset = self.build_data(src_data, tgt_data)
        batch = dataset.next()[0]
        if self.cuda:
            batch.cuda(fp16=self.fp16)
        batch_size = batch.size

        #  (2) translate
        pred, pred_score, attn, pred_length, gold_score, gold_words, allgold_words = self.translate_batch(batch)

        #  (3) convert indexes to words
        pred_batch = []
        for b in range(batch_size):
            pred_batch.append(
                [self.build_target_tokens(pred[b][n], src_data[b], attn[b][n])
                 for n in range(self.opt.n_best)]
            )

        return pred_batch, pred_score, pred_length, gold_score, gold_words, allgold_words

    def translate_asr(self, src_data, tgt_data):
        #  (1) convert words to indexes
        dataset = self.build_asr_data(src_data, tgt_data)
        # src, tgt = batch
        batch = dataset.next()[0]
        if self.cuda:
            batch.cuda(fp16=self.fp16)
        batch_size = batch.size

        #  (2) translate
        pred, pred_score, attn, pred_length, gold_score, gold_words, allgold_words = self.translate_batch(batch)

        #  (3) convert indexes to words
        pred_batch = []
        for b in range(batch_size):
            pred_batch.append(
                [self.build_target_tokens(pred[b][n], src_data[b], attn[b][n])
                 for n in range(self.opt.n_best)]
            )

        return pred_batch, pred_score, pred_length, gold_score, gold_words, allgold_words

<|MERGE_RESOLUTION|>--- conflicted
+++ resolved
@@ -293,10 +293,7 @@
                                  if not b.done]).t().contiguous().view(1, -1)
 
             decoder_input = input
-<<<<<<< HEAD
-
-=======
->>>>>>> 7dc24dd7
+
             # require batch first for everything
             outs = dict()
             attns = dict()
