--- conflicted
+++ resolved
@@ -19,173 +19,9 @@
 parser = argparse.ArgumentParser(description='train.py')
 onmt.Markdown.add_md_help_argument(parser)
 
-<<<<<<< HEAD
-# Data options
-
-parser.add_argument('-data', required=True,
-                    help='Path to the *-train.pt file from preprocess.py')
-parser.add_argument('-save_model', default='model',
-                    help="""Model filename (the model will be saved as
-                    <save_model>_epochN_PPL.pt where PPL is the
-                    validation perplexity""")
-parser.add_argument('-load_from', default='', type=str,
-                    help="""If training from a checkpoint then this is the
-                    path to the pretrained model.""")
-parser.add_argument('-model', default='recurrent',
-                    help="Optimization method. [recurrent|transformer|stochastic_transformer]")
-parser.add_argument('-layers', type=int, default=2,
-                    help='Number of layers in the LSTM encoder/decoder')                   
-# Recurrent Model options
-parser.add_argument('-rnn_size', type=int, default=512,
-                    help='Size of LSTM hidden states')
-parser.add_argument('-word_vec_size', type=int, default=512,
-                    help='Word embedding sizes')
-parser.add_argument('-input_feed', type=int, default=1,
-                    help="""Feed the context vector at each time step as
-                    additional input (via concatenation with the word
-                    embeddings) to the decoder.""")
-parser.add_argument('-brnn', action='store_true',
-                    help='Use a bidirectional encoder')
-parser.add_argument('-brnn_merge', default='concat',
-                    help="""Merge action for the bidirectional hidden states:
-                    [concat|sum]""")
-
-# Transforer Model options
-parser.add_argument('-model_size', type=int, default=512,
-    help='Size of embedding / transformer hidden')      
-parser.add_argument('-inner_size', type=int, default=2048,
-    help='Size of inner feed forward layer')  
-parser.add_argument('-n_heads', type=int, default=8,
-    help='Number of heads for multi-head attention') 
-parser.add_argument('-checkpointing', type=int, default=0,
-    help='Number of checkpointed layers in the Transformer') 
-parser.add_argument('-attn_dropout', type=float, default=0.1,
-                    help='Dropout probability; applied on multi-head attention.')   
-parser.add_argument('-emb_dropout', type=float, default=0.1,
-                    help='Dropout probability; applied on top of embedding.')    
-parser.add_argument('-weight_norm', action='store_true',
-                  help='Apply weight normalization on linear modules')
-parser.add_argument('-layer_norm', default='fast',
-                  help='Layer normalization type')
-parser.add_argument('-death_rate', type=float, default=0.5,
-                    help='Stochastic layer death rate')  
-parser.add_argument('-activation_layer', default='linear_relu_linear', type=str,
-                    help='The activation layer in each transformer block')                        
-parser.add_argument('-time', default='positional_encoding', type=str,
-                    help='Type of time representation positional_encoding|gru|lstm')                        
-parser.add_argument('-version', type=float, default=1.0,
-                    help='Transformer version. 1.0 = Google type | 2.0 is different')                    
-parser.add_argument('-attention_out', default='default',
-                  help='Type of attention out. default|combine')
-parser.add_argument('-residual_type', default='regular',
-                  help='Type of residual type. regular|gated')
-# Optimization options
-parser.add_argument('-encoder_type', default='text',
-                    help="Type of encoder to use. Options are [text|img|audio].")
-parser.add_argument('-input_size', type=int, default=2048,
-    help='Size of input features')  
-parser.add_argument('-batch_size_words', type=int, default=2048,
-                    help='Maximum batch size in word dimension')
-parser.add_argument('-batch_size_sents', type=int, default=128,
-                    help='Maximum number of sentences in a batch')
-parser.add_argument('-max_generator_batches', type=int, default=32,
-                    help="""Maximum batches of words in a sequence to run
-                    the generator on in parallel. Higher is faster, but uses
-                    more memory.""")
-parser.add_argument('-batch_size_update', type=int, default=2048,
-                    help='Maximum number of words per update')                    
-
-parser.add_argument('-epochs', type=int, default=13,
-                    help='Number of training epochs')
-parser.add_argument('-start_epoch', type=int, default=1,
-                    help='The epoch from which to start')
-parser.add_argument('-param_init', type=float, default=0.1,
-                    help="""Parameters are initialized over uniform distribution
-                    with support (-param_init, param_init)""")
-parser.add_argument('-optim', default='adam',
-                    help="Optimization method. [sgd|adagrad|adadelta|adam]")
-parser.add_argument('-max_grad_norm', type=float, default=0,
-                    help="""If the norm of the gradient vector exceeds this,
-                    renormalize it to have the norm equal to max_grad_norm""")
-parser.add_argument('-dropout', type=float, default=0.3,
-                    help='Dropout probability; applied between LSTM stacks.')
-parser.add_argument('-word_dropout', type=float, default=0.0,
-                    help='Dropout probability; applied on embedding indices.')
-parser.add_argument('-label_smoothing', type=float, default=0.0,
-                    help='Label smoothing value for loss functions.')
-parser.add_argument('-scheduled_sampling_rate', type=float, default=0.0,
-                    help='Scheduled sampling rate.')
-parser.add_argument('-curriculum', type=int, default=-1,
-                    help="""For this many epochs, order the minibatches based
-                    on source sequence length. Sometimes setting this to 1 will
-                    increase convergence speed.""")
-parser.add_argument('-extra_shuffle', action="store_true",
-                    help="""By default only shuffle mini-batch order; when true,
-                    shuffle and re-assign mini-batches""")
-parser.add_argument('-normalize_gradient', action="store_true",
-                    help="""Normalize the gradients by number of tokens before updates""")
-parser.add_argument('-virtual_gpu', type=int, default=1,
-                    help='Number of virtual gpus. The trainer will try to mimic asynchronous multi-gpu training')
-# learning rate
-parser.add_argument('-learning_rate', type=float, default=1.0,
-                    help="""Starting learning rate. If adagrad/adadelta/adam is
-                    used, then this is the global learning rate. Recommended
-                    settings: sgd = 1, adagrad = 0.1,
-                    adadelta = 1, adam = 0.001""")
-parser.add_argument('-learning_rate_decay', type=float, default=1,
-                    help="""If update_learning_rate, decay learning rate by
-                    this much if (i) perplexity does not decrease on the
-                    validation set or (ii) epoch has gone past
-                    start_decay_at""")
-parser.add_argument('-start_decay_at', type=int, default=99999,
-                    help="""Start decaying every epoch after and including this
-                    epoch""")
-parser.add_argument('-warmup_steps', type=int, default=4096,
-                    help="""Number of steps to increase the lr in noam""")
-parser.add_argument('-noam_step_interval', type=int, default=1,
-                    help="""How many steps before updating the parameters""")
-
-parser.add_argument('-reset_optim', action='store_true',
-                    help='Reset the optimizer running variables')
-parser.add_argument('-beta1', type=float, default=0.9,
-                    help="""beta_1 value for adam""")
-parser.add_argument('-beta2', type=float, default=0.98,
-                    help="""beta_2 value for adam""")
-parser.add_argument('-weight_decay', type=float, default=0.0,
-                    help="""weight decay (L2 penalty)""")
-parser.add_argument('-amsgrad', action='store_true',
-                    help='Using AMSGRad for adam')    
-parser.add_argument('-update_method', default='regular',
-                    help="Type of update rule to use. Options are [regular|noam].")                                    
-# pretrained word vectors
-parser.add_argument('-tie_weights', action='store_true',
-                    help='Tie the weights of the encoder and decoder layer')
-parser.add_argument('-join_embedding', action='store_true',
-                    help='Jointly train the embedding of encoder and decoder in one weight')
-parser.add_argument('-pre_word_vecs_enc',
-                    help="""If a valid path is specified, then this will load
-                    pretrained word embeddings on the encoder side.
-                    See README for specific formatting instructions.""")
-parser.add_argument('-pre_word_vecs_dec',
-                    help="""If a valid path is specified, then this will load
-                    pretrained word embeddings on the decoder side.
-                    See README for specific formatting instructions.""")
-
-# GPU
-parser.add_argument('-gpus', default=[], nargs='+', type=int,
-                    help="Use CUDA on the listed devices.")
-parser.add_argument('-seed', default=9999, type=int,
-                    help="Seed for deterministic runs.")
-
-parser.add_argument('-log_interval', type=int, default=100,
-                    help="Print stats at this interval.")
-parser.add_argument('-save_every', type=int, default=-1,
-                    help="Save every this interval.")
-=======
 from options import make_parser
 # Please look at the options file to see the options regarding models and data
 parser = make_parser(parser)
->>>>>>> bfc080e0
 
 opt = parser.parse_args()
 
@@ -202,7 +38,7 @@
 
 if torch.cuda.is_available() and not opt.gpus:
     print("WARNING: You have a CUDA device, should run with -gpus 0")
-    
+
 
 
 
@@ -216,12 +52,12 @@
     
     start = time.time()
     print("Loading data from '%s'" % opt.data)
-    
+
     if opt.data_format == 'raw':
         dataset = torch.load(opt.data)
         elapse = str(datetime.timedelta(seconds=int(time.time() - start)))
         print("Done after %s" % elapse )
-      
+
 
         trainData = onmt.Dataset(dataset['train']['src'],
                                  dataset['train']['tgt'], opt.batch_size_words, opt.gpus,
@@ -234,71 +70,52 @@
                                  max_seq_num=opt.batch_size_sents)
 
         dicts = dataset['dicts']
-        print(' * vocabulary size. source = %d; target = %d' %
-              (dicts['src'].size(), dicts['tgt'].size()))
+        if("src" in dicts):
+            print(' * vocabulary size. source = %d; target = %d' %
+            (dicts['src'].size(), dicts['tgt'].size()))
+        else:
+            print(' * vocabulary size. target = %d' %
+            (dicts['tgt'].size()))
+
         print(' * number of training sentences. %d' %
-              len(dataset['train']['src']))
+          len(dataset['train']['src']))
         print(' * maximum batch size (words per batch). %d' % opt.batch_size_words)
     elif opt.data_format == 'bin':
         from onmt.data_utils.IndexedDataset import IndexedInMemoryDataset
 
         dicts = torch.load(opt.data + ".dict.pt")
-        
+
         #~ train = {}
         train_path = opt.data + '.train'
         train_src = IndexedInMemoryDataset(train_path + '.src')
         train_tgt = IndexedInMemoryDataset(train_path + '.tgt')
-        
+
         trainData = onmt.Dataset(train_src,
                                  train_tgt, opt.batch_size_words, opt.gpus,
                                  max_seq_num=opt.batch_size_sents,
                                  pad_count = opt.pad_count,
                                  multiplier = opt.batch_size_multiplier,
                                  sort_by_target=opt.sort_by_target)
-                                 
+
         valid_path = opt.data + '.valid'
         valid_src = IndexedInMemoryDataset(valid_path + '.src')
         valid_tgt = IndexedInMemoryDataset(valid_path + '.tgt')
-        
+
         validData = onmt.Dataset(valid_src,
                                  valid_tgt, opt.batch_size_words, opt.gpus,
                                  max_seq_num=opt.batch_size_sents)
-    
+
     else:
         raise NotImplementedError
-    
-<<<<<<< HEAD
 
-    trainData = onmt.Dataset(dataset['train']['src'],
-                             dataset['train']['tgt'], opt.batch_size_words, opt.gpus,
-                             data_type=dataset.get("type", "text"), max_seq_num=opt.batch_size_sents)
-    validData = onmt.Dataset(dataset['valid']['src'],
-                             dataset['valid']['tgt'], opt.batch_size_words, opt.gpus,
-                             volatile=True,
-                             data_type=dataset.get("type", "text"), max_seq_num=opt.batch_size_sents)
-
-    dicts = dataset['dicts']
-    if("src" in dicts):
-        print(' * vocabulary size. source = %d; target = %d' %
-          (dicts['src'].size(), dicts['tgt'].size()))
-    else:
-        print(' * vocabulary size. target = %d' %
-          (dicts['tgt'].size()))
-
-    print(' * number of training sentences. %d' %
-          len(dataset['train']['src']))
-    print(' * maximum batch size (words per batch). %d' % opt.batch_size_words)
-
-=======
->>>>>>> bfc080e0
     print('Building model...')
     model = build_model(opt, dicts)
     
     
     """ Building the loss function """
     loss_function = NMTLossFunc(dicts['tgt'].size(), label_smoothing=opt.label_smoothing)
-                                
-    
+
+
     nParams = sum([p.nelement() for p in model.parameters()])
     print('* number of parameters: %d' % nParams)
     
